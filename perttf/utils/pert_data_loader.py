from typing import List, Tuple, Dict, Union, Optional, Literal
import time
import copy
from operator import itemgetter


from sklearn.model_selection import train_test_split, KFold
import torch
import numpy as np
import random
from scipy.sparse import issparse
from torch import nn, Tensor
from torch.utils.data import Dataset, DataLoader
from sklearn.model_selection import train_test_split
from anndata import AnnData
import anndata
from scipy.sparse import issparse
#from torchtext.vocab import Vocab
#from torchtext._torchtext import (
#    Vocab as VocabPybind,
#)
from sklearn.model_selection._split import _BaseKFold
from perttf.utils.custom_tokenizer import tokenize_and_pad_batch, random_mask_value, SimpleVocab


def add_batch_info(adata):
    """helper function to add batch effect columns into adata"""
    if "batch" not in adata.obs.columns: 
        batch_ids_0=random.choices( [0,1], k=adata.shape[0])
        adata.obs["batch"]=batch_ids_0
    if "batch_id" not in adata.obs.columns: 
        adata.obs["str_batch"] = adata.obs["batch"]
        adata.obs["str_batch"] = adata.obs["str_batch"].astype(str)
        adata.obs["batch_id"] = adata.obs["str_batch"].astype("category").cat.codes.values

"""
STEPS TO TRAIN:
create a PertTFDataManager First and use it generate loaders, validation and data_gen dictionary
Pass train_loader, valid_loader and data_gen to the wrapper_train either once or as part of kfold loop

"""

class PertTFDataset(Dataset):
    """
    A PyTorch Dataset for AnnData objects that performs next-cell sampling on the fly.
    """
    def __init__(self, adata: AnnData, indices: np.ndarray = None, 
                 cell_type_to_index: dict = None, genotype_to_index: dict = None, expr_layer: str = 'X_binned',
                 ps_columns: list = None, ps_columns_perturbed_genes: list = None, next_cell_pred: str = "identity", 
                 additional_ps_dict: dict = None, 
                 only_sample_wt_pert: bool = False):
        """
        The PertTFDataset serves to interface with pytorch Dataloaders 
        Its main function is to subset and extract single samples from a single Anndata object that is in-memory
        customized with the ability to sample a Perturbed sample for "WT" samples.

        Args:
            adata (AnnData): The full AnnData object, may be shared by multiple objects.
            indices (np.ndarray): The indices of the adata object that belong to this dataset (e.g., train or valid).
            config (object): A configuration object with parameters like 'binned_layer_key'.
            cell_type_to_index (dict): Mapping from cell type string to integer index.
            genotype_to_index (dict): Mapping from genotype string to integer index.
            ps_columns (list, optional): List of columns in obs to use for 'ps' scores.
            ps_columns_perturbed_genes (list, optional): List of perturbed genes for ps_columns. Only active if next_cell_red is "lochness". Have to be have the same length as ps_columns.
            next_cell_pred (str): The mode for next cell prediction ("identity" or "pert" or "lochness").
            additional_ps_dict (dict): a dictionary {gene_name:ps} the pass the additional ps score for other genes to the training.
            only_sample_wt_pert: only random sample next cell for wild type cells
        """
        self.adata = adata
        self._check_anndata_content()
        self.indices = indices if indices is not None else np.arange(len(self.adata.obs.index))
        self.expr_layer = expr_layer
        self.next_cell_pred = next_cell_pred
        
        # Mappings
        self.cell_type_to_index = cell_type_to_index if cell_type_to_index is not None else {t: i for i, t in enumerate(self.adata.obs['celltype'].unique())}
        self.genotype_to_index = genotype_to_index if genotype_to_index is not None else {t: i for i, t in enumerate(self.adata.obs['genotype'].unique())}
        self.ps_columns = ps_columns or [] 
        self.ps_columns = list(self.ps_columns) # must be a list 
        # For efficient next-cell sampling, pre-compute a dictionary of valid choices
        # IMPORTANT: This dictionary only contains cells from the current data split (train/valid)
        # to prevent data leakage.
        self.next_cell_dict = self._create_next_cell_pool()
        self.only_sample_wt_pert = only_sample_wt_pert
        if self.next_cell_pred == "lochness":
            if ps_columns is None:
                raise ValueError("PS columns must be provided for lochness prediction")
            if len(ps_columns) != len(ps_columns_perturbed_genes):
                raise ValueError("The ps_columns_perturbed_genes must be specified and has to have equal length as ps_columns")
            #perturbation_labels_uniq = np.unique(perturbation_labels_0)
            ps_columns_perturbed_genes = [x for x in ps_columns_perturbed_genes if x in self.genotype_to_index]
            if len(ps_columns_perturbed_genes) != len(ps_columns):
                print('Specified perturbed genes for PS column after filtering:' + ','.join(ps_columns_perturbed_genes))
                raise ValueError("The ps_columns_perturbed_genes must be specified and has to have equal length as ps_matrix")
            self.ps_columns_perturbed_genes = ps_columns_perturbed_genes
<<<<<<< HEAD
            if additional_ps_dict is None:
                self.additional_ps_dict={}
                self.additional_ps_names=[]
            else:
                self.additional_ps_dict = additional_ps_dict
                self.additional_ps_names = list(additional_ps_dict.keys())
                # sanity check: whether the gene keys are part of the genotype_to_index
                for x in self.additional_ps_names:
                    if x not in self.genotype_to_index:
                        raise ValueError(f"The gene name {x} provided in additional_ps_dict is not included in the pre-defined genotype.")
=======
        # store the ps_matrix as numpy array for fast retrival during training
        self.ps_matrix = self.adata.obs[self.ps_columns].values.astype(np.float32) if self.ps_columns else np.zeros((self.adata.shape[0],1), dtype=np.float32)
>>>>>>> 4ab356f6

    def _check_anndata_content(self):
        assert 'genotype' in self.adata.obs.columns and 'celltype' in self.adata.obs.columns, 'no genotype or celltype column found in anndata'
        add_batch_info(self.adata)
        
    def set_new_indices(self, indices):
        self.indices = indices
        self.next_cell_dict = self._create_next_cell_pool()

    def get_adata_subset(self, next_cell_pred = 'identity'):
        assert next_cell_pred in ['pert', 'identity', "lochness"], 'next_cell_pred can only be identity or pert or lochness'

        adata_small = self.adata[self.indices,].copy()
        if next_cell_pred == "identity" :
            return adata_small
        elif next_cell_pred == "lochness":
            adata_small.obs['genotype_next'] = adata_small.obs['genotype']
            return adata_small
        else:
            #adata_small = self.adata[self.indices,].copy()
            next_cell_id_list = []
            next_pert_list = []
            next_cell_global_idx_list = []
            for i in self.indices:
                current_cell_idx = self.adata.obs.index[i]
                current_cell_celltype = self.adata.obs.at[current_cell_idx, 'celltype']
                current_cell_genotype = self.adata.obs.at[current_cell_idx, 'genotype']
                next_cell_id, next_pert_label_str = self._sample_next_cell(current_cell_idx, current_cell_celltype, current_cell_genotype)
                next_cell_id_list.append(next_cell_id)
                next_pert_list.append(next_pert_label_str)
                next_cell_global_idx_list.append(self.adata.obs.index.get_loc(next_cell_id))
            adata_small.obs['genotype_next'] = next_pert_list
            adata_small.obs['next_cell_id'] = next_cell_id_list
            adata_small.layers['next_expr'] = self.adata.layers[self.expr_layer][next_cell_global_idx_list]
        return adata_small

    def __len__(self):
        return len(self.indices)

    def _create_next_cell_pool(self):
        """Pre-computes a dictionary for fast sampling of the next cell."""
        if self.next_cell_pred != "pert":
            return None
            
        next_cell_dict = {}
        # Use only the subset of adata relevant to this dataset split
        obs_subset = self.adata.obs.iloc[self.indices]
        
        for cell_type in obs_subset['celltype'].unique():
            next_cell_dict[cell_type] = {}
            for genotype in obs_subset['genotype'].unique():
                # Find cells matching the criteria within the current split
                mask = (obs_subset['celltype'] == cell_type) & (obs_subset['genotype'] == genotype)
                included_cells_indices = obs_subset[mask].index.tolist()
                if included_cells_indices:
                    next_cell_dict[cell_type][genotype] = included_cells_indices
        return next_cell_dict

    def _sample_next_cell(self,  current_cell_idx, current_cell_celltype, current_cell_genotype):
        """Samples a 'next cell' for a given current cell."""
        #current_cell_id = current_cell_obs.name
        #current_cell_type = current_cell_obs['celltype']
        #current_genotype = current_cell_obs['genotype']

        current_cell_id = current_cell_idx
        current_cell_type = current_cell_celltype
        current_genotype = current_cell_genotype

        if self.next_cell_pred == "identity" or self.next_cell_pred == "lochness":
            return current_cell_id, current_genotype

        # Logic for perturbation prediction
        valid_genotypes = self.next_cell_dict.get(current_cell_type, {})
        if not valid_genotypes:
             return current_cell_id, current_genotype # Fallback

        if current_genotype == 'WT':
            # Randomly select a different genotype
            next_pert_value = random.choice(list(valid_genotypes.keys()))
        else:
            # For non-WT, the "next" state is the same perturbation
            next_pert_value = current_genotype

        if next_pert_value == current_genotype and self.only_sample_wt_pert:
            return current_cell_id, next_pert_value
        else:
            # Sample a random cell with the target cell type and genotype
            possible_next_cells = valid_genotypes.get(next_pert_value, [current_cell_id])
            next_cell_id = random.choice(possible_next_cells)
            return next_cell_id, next_pert_value
    
    def __getitem__(self, idx: int):
        """
        Retrieves one sample from the dataset. This is where on-the-fly processing happens.
        """

        # 1. Get the index for the current cell
        current_cell_global_idx = self.indices[idx]

        #current_cell_obs = self.adata.obs.iloc[current_cell_global_idx] # too slow

        current_cell_idx = self.adata.obs.index[current_cell_global_idx]
        current_cell_celltype = self.adata.obs.at[current_cell_idx, 'celltype']
        current_cell_genotype = self.adata.obs.at[current_cell_idx, 'genotype']
        current_cell_batch_label = self.adata.obs.at[current_cell_idx, 'batch_id']

        # 2. Get expression data for the current cell
        binned_layer_key = self.expr_layer
        curr_gene = self.adata.var.index
        current_expr = self.adata.layers[binned_layer_key][current_cell_global_idx]
        if issparse(current_expr):
            current_expr = current_expr.toarray().flatten()

        # 3. Sample the next cell and its metadata
        next_cell_id, next_pert_label_str = self._sample_next_cell(current_cell_idx, current_cell_celltype,  current_cell_genotype)
        next_cell_global_idx = self.adata.obs.index.get_loc(next_cell_id)
        
        # 4. Get expression data for the next cell
        next_expr = self.adata.layers[binned_layer_key][next_cell_global_idx]

        next_gene = self.adata.var.index

        if issparse(next_expr):
            next_expr = next_expr.toarray().flatten()

        # 5. Get labels and PS scores
        cell_label = self.cell_type_to_index[current_cell_celltype]
        pert_label = self.genotype_to_index[current_cell_genotype]
        

        batch_label = current_cell_batch_label

        # Next cell labels are the same for cell type, but perturbation can change
        cell_label_next = cell_label
        pert_label_next = self.genotype_to_index[next_pert_label_str]

                
        #ps_scores = np.array([self.adata.obs.at[current_cell_idx, ps] for ps in self.ps_columns]).astype(np.float32) if self.ps_columns else np.array([0.0], dtype=np.float32)
        ps_scores = self.ps_matrix[current_cell_global_idx]
        #ps_scores_next = self.adata.obs.loc[next_cell_id, self.ps_columns].values.astype(np.float32) if self.ps_columns else np.array([0.0], dtype=np.float32)
        ps_scores_next = self.ps_matrix[next_cell_global_idx]
        if self.next_cell_pred == "lochness":
            #pert_label = self.genotype_to_index[current_cell_obs['genotype']]
            selection_pool_length = len(self.ps_columns_perturbed_genes) + len(self.additional_ps_names)
            random_pert_ind = random.randint(0, selection_pool_length-1)
            if random_pert_ind < len(self.ps_columns_perturbed_genes): # falls within the provided ps
                pert_label_next = self.genotype_to_index[self.ps_columns_perturbed_genes[random_pert_ind]] # this is the randomly assigned perturbations
                ps_scores_next = np.array([ps_scores[random_pert_ind]], dtype=np.float32)  # note that the target prediction is not the PS of NEXT cell, but the current cell
            else: # falls within additional ps scores defined in additional_ps_dict
                selected_gene = self.additional_ps_names[random_pert_ind - len(self.ps_columns_perturbed_genes)] 
                pert_label_next = self.genotype_to_index[selected_gene]
                ps_scores_next = np.array([self.additional_ps_dict[selected_gene]], dtype=np.float32) 
        
        return {
            "expr": current_expr,
            "expr_next": next_expr,
            "genes": curr_gene,
            "next_genes": next_gene,
            "celltype_labels": cell_label,
            "perturbation_labels": pert_label,
            "batch_labels": batch_label,
            "celltype_labels_next": cell_label_next,
            "perturbation_labels_next": pert_label_next,
            "ps": ps_scores,
            "ps_next": ps_scores_next,
            "index": current_cell_global_idx,
            "next_index": next_cell_global_idx,
            'name': current_cell_idx,
            'next_name': next_cell_id
        }


class PertBatchCollator:
    """
    A collate function for the DataLoader that tokenizes, pads, and masks batches on the fly.
    """
    def __init__(self, vocab: object, gene_ids: np.ndarray, full_tokenize: bool = False, **config):
        self.config = config
        self.vocab = vocab
        self.gene_ids = gene_ids
        self.full_tokenize = full_tokenize
        self.include_zero_gene = config.get('include_zero_gene', True)
        self.append_cls = config.get('append_cls', True)
        self.cls_value = config.get('cls_value', -3)
        self.cls_token = config.get('cls_token', '<cls>')
        self.max_seq_len = config.get('max_seq_len', 3000)
        self.pad_token = config.get('pad_token', '<pad>')
        self.pad_value = config.get('pad_value', -2)
        self.mask_ratio = config.get('mask_ratio', 0.15)
        self.mask_value = config.get('mask_value', -1)

    def __call__(self, batch: list) -> dict:
        """
        Processes a list of samples from the Dataset into a single batch tensor.
        """

        # Define which items to get from each dictionary
        get_values = itemgetter('expr', 'expr_next', 'genes', 'next_genes')
        # Create an iterator of tuples, then unzip them into four separate lists
        expr_list, expr_next_list, gene_list, gene_next_list = map(list, zip(*(get_values(item) for item in batch)))

        # 2. Tokenize and pad the expression data for the current batch
        # max seq len determines the context window for pertTF transformer modeling
        # during validation and predictions, this window may be around all genes with expression
        max_seq_len = self.max_seq_len if not self.full_tokenize else len(self.gene_ids) + self.append_cls

        # TODO: These functions may need to be modified to accomodate inputs w differing number of genes in the future
        tokenized, gene_idx_list = tokenize_and_pad_batch(
            np.array(expr_list), self.gene_ids, max_len=max_seq_len,cls_token=self.cls_token,
            vocab=self.vocab, pad_token=self.pad_token, pad_value=self.pad_value,
            append_cls=self.append_cls, include_zero_gene=self.include_zero_gene, 
            cls_value=self.cls_value
        )
        tokenized_next, _ = tokenize_and_pad_batch(
            np.array(expr_next_list), self.gene_ids, max_len=max_seq_len, cls_token=self.cls_token,
            vocab=self.vocab, pad_token=self.pad_token, pad_value=self.pad_value,
            append_cls=self.append_cls, include_zero_gene=self.include_zero_gene, 
            sample_indices=gene_idx_list, cls_value=self.cls_value
        )
        
        # 3. Apply random masking for this batch
        masked_values = random_mask_value(
            tokenized["values"], mask_ratio=self.mask_ratio,
            mask_value=self.mask_value, pad_value=self.pad_value,
            cls_value= self.cls_value
        )

        # 4. Collate all other labels into tensors
        collated_batch = {
            "gene_ids": tokenized["genes"],
            "next_gene_ids": tokenized_next["genes"],
            "values": masked_values,
            "target_values": tokenized["values"],
            "target_values_next": tokenized_next["values"],
        }
        
        # Stack scalar or vector labels from each item in the batch
        for key in batch[0].keys():
            if 'name' in key:
                values = [item[key] for item in batch]
                collated_batch[key] = values
            elif key not in ["expr", "expr_next"] and key not in ['genes', 'next_genes']:
                values = [item[key] for item in batch]
                tensor = torch.from_numpy(np.array(values))
                # Ensure labels are long type and scores are float
                collated_batch[key] = tensor.long() if 'label' in key else tensor.float()

        return collated_batch
    
    

class PertTFUniDataManager:
    """
    Manages data loading, preprocessing, and splitting using a single (Uni) AnnData object.
    This class encapsulates all data-related setup, including vocab, mappings,
    and provides methods to get data loaders for training and cross-validation.
    """
    def __init__(self, 
                 adata: AnnData, 
                 config: object, 
                 ps_columns: list = None,
                 ps_columns_perturbed_genes: list = None,
                 celltype_to_index: dict = None, 
                 vocab: SimpleVocab= None,
                 genotype_to_index: dict = None, 
                 expr_layer: str = 'X_binned',
                 next_cell_pred_type: str = "identity", 
                 additional_ps_dict: dict = None, 
                 only_sample_wt_pert: bool = False):
        #assert not adata.is_view, "The provided anndata is likely a view of the original anndata, this is probably due to slicing the original annadata object, please use the .copy() method to provide a copy"
        self.adata = adata.copy() # make a copy of the data so that no issues arise if adata is a anndata view
        self.indices = np.arange(self.adata.n_obs)
        self.config = config
        self.ps_columns = ps_columns # perhaps this can incorporated into config
        self.ps_columns_perturbed_genes = ps_columns_perturbed_genes
        self.additional_ps_dict = additional_ps_dict
        self.expr_layer = expr_layer
        self.only_sample_wt_pert = config.get('only_sample_wt_pert', only_sample_wt_pert)
        self.next_cell_pred_type = config.get('next_cell_pred_type', next_cell_pred_type)
        # --- Perform one-time data setup ---
        print("Initializing PertTFUniDataManager: Creating vocab and mappings...")
        #if "batch_id" not in self.adata.obs.columns:
         #   self.adata.obs["str_batch"] = "batch_0"
          #  self.adata.obs["batch_id"] = self.adata.obs["str_batch"].astype("category").cat.codes
        
        # Create and store mappings and vocab as instance attributes
                #self.num_batch_types = len(self.adata.obs["batch_id"].unique())

        
        self.genes = self.adata.var.index.tolist()
        self.vocab = SimpleVocab(self.genes, config.special_tokens) if vocab is None else vocab
        assert self.adata.var.index.isin(self.vocab.stoi).all(), 'Not all genes are in provided vocab, please prefiltered the Anndata first'
        self.vocab.set_default_index(self.vocab["<pad>"])
        self.gene_ids = np.array(self.vocab(self.genes), dtype=int)

        self.set_genotype_index(genotype_to_index= genotype_to_index)
        self.set_celltype_index(celltype_to_index= celltype_to_index)
        
        add_batch_info(self.adata)
        self.num_batch_types = len(self.adata.obs["batch_id"].unique())
        # The collators can be created once and reused
        ## first collator is the training collator, with a context window set in config
        self.collator = PertBatchCollator(self.vocab, self.gene_ids, **config)
        ## full collator may be used for validation or inference 
        ## This may be very slow for full gene set, scaling is roughly 2x context length -> 3.6x time, 3-4x more memory
        self.full_token_collator = PertBatchCollator( self.vocab, self.gene_ids, full_tokenize=True, **config)
        print("Initialization complete.")

    def set_genotype_index(self, genotype_to_index):
        self.genotype_to_index = {t: i for i, t in enumerate(self.adata.obs['genotype'].unique())} if genotype_to_index is None else genotype_to_index
        self.num_genotypes = len(self.genotype_to_index)

    def set_celltype_index(self, celltype_to_index):
        self.cell_type_to_index = {t: i for i, t in enumerate(self.adata.obs['celltype'].unique())} if celltype_to_index is None else celltype_to_index
        self.num_cell_types = len(self.cell_type_to_index)

    def get_adata_info_dict(self):
        data_gen = { 
            'genes': self.genes,
            'gene_ids': self.gene_ids,
            'vocab': self.vocab,
            'num_batch_types': self.num_batch_types, # need to change this
            'num_cell_types': self.num_cell_types,
            'num_genotypes': self.num_genotypes,
            'cell_type_to_index': self.cell_type_to_index,
            'genotype_to_index': self.genotype_to_index
        }
        if self.ps_columns is not None:
            data_gen['ps_names']=[x for x in self.ps_columns if x in self.adata.obs.columns]
        else:
            data_gen['ps_names']=["PS"]
                
        return data_gen

    def _create_dataset_from_indices(self, indices):
        """A helper function to create PertTFDataset from underlying adata."""
        perttf_dataset = PertTFDataset(
            self.adata, indices=indices, cell_type_to_index=self.cell_type_to_index, genotype_to_index=self.genotype_to_index,
            ps_columns=self.ps_columns, ps_columns_perturbed_genes = self.ps_columns_perturbed_genes, 
            next_cell_pred=self.next_cell_pred_type ,    additional_ps_dict = self.additional_ps_dict,  
            expr_layer=self.expr_layer, only_sample_wt_pert=self.only_sample_wt_pert
        )
        return perttf_dataset

    def _create_loaders_from_dataset(self, dataset, full_token_collator = False):
        """A helper function to create dataloaders from PertTFDataset."""    
        collator = self.collator if not full_token_collator else self.full_token_collator 
        loader = DataLoader(
            dataset, batch_size=self.config.batch_size, shuffle=True,
            num_workers=8, collate_fn=collator, pin_memory=True
        )
        return loader

    def get_data_w_loader(self, indices = None, full_data = False, full_token = False):
        indices = self.indices if indices is None and full_data else indices
        data = self._create_dataset_from_indices(indices)
        loader = self._create_loaders_from_dataset(data, full_token)
        return data, loader

    def get_train_valid_loaders(self, test_size: float = 0.1, train_indices = None, valid_indices = None, full_token_validate  = False):
        """Provides a single, standard train/validation split."""
        print(f"Creating a single train/validation split (test_size={test_size})...")
        if train_indices is None or valid_indices is None:
            indices = np.arange(self.adata.n_obs)
            train_indices, valid_indices = train_test_split(indices, test_size=test_size, shuffle=True)
        else:
            assert len(set(train_indices).intersection(valid_indices)) == 0, 'training data and validation data are not separate'
            print('overiding random train/valid split with provided indices')
        train_data, train_loader = self.get_data_w_loader(train_indices)
        valid_data, valid_loader = self.get_data_w_loader(valid_indices, full_token=full_token_validate)
        return train_data, train_loader, valid_data, valid_loader, self.get_adata_info_dict()

    def get_k_fold_split_loaders(self, cv = 5):
        """
        An iterator that yields train and validation dataloaders for each fold
        in a k-fold cross-validation setup.
        """
        kf = cv if issubclass(cv.__class__,  _BaseKFold) else KFold(n_splits=cv, shuffle=True)
        print(f"Set up K-Fold cross-validation with {kf.n_splits} folds")
        for fold, (train_indices, valid_indices) in enumerate(kf.split(self.indices)):
            print(f"--- Yielding data loaders for Fold {fold+1}/{kf.n_splits} ---")
            yield self.get_train_valid_loaders(train_indices = train_indices, valid_indices = valid_indices, full_token_validate  = False)



"""
The following classes attempt to implement a crude solution for dealing with large amount of single cell datasets
The General Idea is as follows:
1. Massive datasets should be processed into relatively unfied format (prefer Anndata) and placed on disk.
1. Create Manifest that contains the meta data of all cells and raw files of each cell
2. Train/valid split based on Manifest
3. Memory constraints are shifted to I/O via on the fly read/loading of each cell with Anndata backed='r' or equivalent
4. Collators and other preprocessing functions should remain unchanged
5. This should also accomodate the case of a single massive dataset
"""

import pandas as pd
import anndata

class PertTFMultiDataManager:
    """Unfinished Implementation"""
    def __init__(self, data_directory: str, config: object):
        self.config = config
        self.data_directory = data_directory
        
        # 1. Create or load the global manifest
        self.manifest_path = "global_manifest.parquet"
        if not os.path.exists(self.manifest_path):
            print("Creating global manifest...")
            self.manifest = self._create_manifest()
        else:
            print("Loading existing manifest...")
            self.manifest = pd.read_parquet(self.manifest_path)

        # 2. Create global mappings from the manifest
        print("Creating global vocab and mappings...")
        self.cell_type_to_index = {t: i for i, t in enumerate(self.manifest['celltype'].unique())}
        self.genotype_to_index = {t: i for i, t in enumerate(self.manifest['genotype'].unique())}
        # Assume genes are consistent across files, or create a global gene list
        # by inspecting the first file.
        first_adata = anndata.read_h5ad(self.manifest['file_path'].iloc[0])
        self.genes = first_adata.var.index.tolist()
        self.vocab = self._create_vocab()
        self.gene_ids = np.array(self.vocab(self.genes), dtype=int)

        # Collators can remain largely the same!
        self.collator = PertBatchCollator(...)
        
    def _create_manifest(self):
        all_obs = []
        h5ad_files = glob.glob(f"{self.data_directory}/*.h5ad")
        for file_path in h5ad_files:
            adata = anndata.read_h5ad(file_path, backed='r')
            obs_df = adata.obs.copy()
            obs_df['file_path'] = file_path
            obs_df['index_in_file'] = np.arange(adata.n_obs)
            all_obs.append(obs_df)
        
        manifest_df = pd.concat(all_obs)
        manifest_df.to_parquet(self.manifest_path)
        return manifest_df

    # ... other methods ...


class PertTFMultiDataset(Dataset):
    """Unifinished Implementation"""
    def __init__(self, manifest_df: pd.DataFrame, cell_type_to_index: dict, genotype_to_index: dict):
        """
        Initializes with a manifest DataFrame for a specific data split (e.g., train or valid).
        """
        self.manifest = manifest_df.reset_index(drop=True)
        self.cell_type_to_index = cell_type_to_index
        self.genotype_to_index = genotype_to_index
        self.expr_layer = 'X_binned'
        # ... other configs ...

        # The sampling pool is now built from the manifest, not an AnnData object.
        # This is fast and memory-efficient.
        self.next_cell_dict = self._create_next_cell_pool()

    def __len__(self):
        return len(self.manifest)

    def _create_next_cell_pool(self):
        """Pre-computes a dictionary for sampling using the manifest."""
        next_cell_dict = {}
        # Group by celltype and genotype to find valid indices within the manifest
        for (cell_type, genotype), group in self.manifest.groupby(['celltype', 'genotype']):
            if cell_type not in next_cell_dict:
                next_cell_dict[cell_type] = {}
            # Store the manifest indices (0, 1, 2...) for this group
            next_cell_dict[cell_type][genotype] = group.index.tolist()
        return next_cell_dict

    def _get_cell_data(self, manifest_idx: int):
        """Helper to load data for a single cell from disk using its manifest index."""
        cell_info = self.manifest.iloc[manifest_idx]
        file_path = cell_info['file_path']
        index_in_file = cell_info['index_in_file']
        
        # Use backed mode for memory-efficient reading of a single row
        adata_slice = anndata.read_h5ad(file_path, backed='r')
        expr = adata_slice.layers[self.expr_layer][index_in_file]
        if issparse(expr):
            expr = expr.toarray().flatten()
            
        return expr, cell_info

    def __getitem__(self, idx: int):
        """
        Retrieves one sample by reading from disk on the fly.
        """
        # 1. Get current cell's metadata and expression data
        current_expr, current_cell_info = self._get_cell_data(idx)

        # 2. Sample the next cell using the manifest-based pool
        # This logic remains very similar, but now returns a manifest index
        next_cell_manifest_idx, next_pert_label_str = self._sample_next_cell(current_cell_info)
        
        # 3. Get next cell's expression data
        next_expr, next_cell_info = self._get_cell_data(next_cell_manifest_idx)
        
        # 4. Assemble the sample dictionary (similar to your original code)
        # ... use current_cell_info and next_cell_info to get labels ...
        sample = {
            "expr": current_expr,
            "expr_next": next_expr,
            # ... other key-value pairs
        }
        return sample

    def _sample_next_cell(self, current_cell_info):
        """Samples a 'next cell' using the manifest index."""
        # This logic is adapted to use the manifest and its indices
        current_cell_type = current_cell_info['celltype']
        current_genotype = current_cell_info['genotype']
        current_manifest_idx = current_cell_info.name # .name holds the manifest index

        # ... (sampling logic similar to before, but now chooses a manifest index
        # from self.next_cell_dict) ...

        # For example:
        #possible_next_indices = self.next_cell_dict[target_cell_type][target_genotype]
        #next_manifest_idx = random.choice(possible_next_indices)
        
        #return next_manifest_idx, target_genotype<|MERGE_RESOLUTION|>--- conflicted
+++ resolved
@@ -93,7 +93,7 @@
                 print('Specified perturbed genes for PS column after filtering:' + ','.join(ps_columns_perturbed_genes))
                 raise ValueError("The ps_columns_perturbed_genes must be specified and has to have equal length as ps_matrix")
             self.ps_columns_perturbed_genes = ps_columns_perturbed_genes
-<<<<<<< HEAD
+
             if additional_ps_dict is None:
                 self.additional_ps_dict={}
                 self.additional_ps_names=[]
@@ -104,10 +104,10 @@
                 for x in self.additional_ps_names:
                     if x not in self.genotype_to_index:
                         raise ValueError(f"The gene name {x} provided in additional_ps_dict is not included in the pre-defined genotype.")
-=======
+
         # store the ps_matrix as numpy array for fast retrival during training
         self.ps_matrix = self.adata.obs[self.ps_columns].values.astype(np.float32) if self.ps_columns else np.zeros((self.adata.shape[0],1), dtype=np.float32)
->>>>>>> 4ab356f6
+
 
     def _check_anndata_content(self):
         assert 'genotype' in self.adata.obs.columns and 'celltype' in self.adata.obs.columns, 'no genotype or celltype column found in anndata'
